--- conflicted
+++ resolved
@@ -15,21 +15,14 @@
   std::string lvlstr;
   if (lvlc == NULL)
   {
-<<<<<<< HEAD
-    printf("You can set logging level with TRAJOPT_LOG_THRESH. Valid values: "
-           "%s. Defaulting to INFO\n",
-           VALID_THRESH_VALUES);
+    std::printf("You can set logging level with TRAJOPT_LOG_THRESH. Valid values: "
+                "%s. Defaulting to INFO\n",
+                VALID_THRESH_VALUES);
   #ifdef NDEBUG
     lvlstr = "ERROR";
   #else
     lvlstr = "DEBUG";
   #endif
-=======
-    std::printf("You can set logging level with TRAJOPT_LOG_THRESH. Valid values: "
-                "%s. Defaulting to INFO\n",
-                VALID_THRESH_VALUES);
-    lvlstr = "INFO";
->>>>>>> 43f0850a
   }
   else
     lvlstr = std::string(lvlc);
