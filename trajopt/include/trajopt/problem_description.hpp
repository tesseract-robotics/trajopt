--- conflicted
+++ resolved
@@ -486,7 +486,6 @@
   DEFINE_CREATE(CollisionTermInfo)
 
   CollisionTermInfo() : TermInfo(TT_COST | TT_CNT) {}
-<<<<<<< HEAD
 };
 
 /**
@@ -504,8 +503,6 @@
   DEFINE_CREATE(TotalTimeTermInfo)
 
   TotalTimeTermInfo() : TermInfo(TT_COST | TT_CNT | TT_USE_TIME) {}
-=======
->>>>>>> 77be8bae
 };
 
 }  // namespace trajopt