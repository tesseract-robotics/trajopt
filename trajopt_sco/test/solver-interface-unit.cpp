--- conflicted
+++ resolved
@@ -6,16 +6,11 @@
 #include <trajopt_utils/logging.hpp>
 #include <trajopt_utils/stl_to_string.hpp>
 
-<<<<<<< HEAD
-using namespace std;
-
 namespace sco
 {
-extern void simplify2(vector<int>& inds, vector<double>& vals);
-}
-
-=======
->>>>>>> 43f0850a
+extern void simplify2(IntVec& inds, DblVec& vals);
+}
+
 using namespace sco;
 
 class SolverInterface : public testing::TestWithParam<ConvexSolver> {
@@ -25,25 +20,20 @@
 
 TEST(SolverInterface, simplify2)
 {
-<<<<<<< HEAD
-    vector<int> indices = {0, 1, 3};
-    vector<double> values = {1e-7, 1e3, 0., 0., 0.};
+    IntVec indices = {0, 1, 3};
+    DblVec values = {1e-7, 1e3, 0., 0., 0.};
     simplify2(indices, values);
     
     EXPECT_EQ(indices.size(), 2);
     EXPECT_EQ(values.size(), 2);
-    EXPECT_TRUE((indices == vector<int>{0, 1}));
-    EXPECT_TRUE((values == vector<double>{1e-7, 1e3}));
+    EXPECT_TRUE((indices == IntVec{0, 1}));
+    EXPECT_TRUE((values == DblVec{1e-7, 1e3}));
 }
 
 TEST_P(SolverInterface, setup_problem)
 {
   ModelPtr solver = createModel(GetParam());
-  vector<Var> vars;
-=======
-  ModelPtr solver = createModel();
-  VarVector vars;
->>>>>>> 43f0850a
+  VarVector vars;
   for (int i = 0; i < 3; ++i)
   {
     char namebuf[5];
@@ -85,13 +75,8 @@
 // Tests multiplying larger terms
 TEST_P(SolverInterface, DISABLED_ExprMult_test1) // QuadExpr not PSD
 {
-<<<<<<< HEAD
-  ModelPtr solver = createModel(GetParam());
-  vector<Var> vars;
-=======
-  ModelPtr solver = createModel();
-  VarVector vars;
->>>>>>> 43f0850a
+  ModelPtr solver = createModel(GetParam());
+  VarVector vars;
   for (int i = 0; i < 3; ++i)
   {
     char namebuf[5];
@@ -157,13 +142,8 @@
   const double aff1_const = 0;
   const double aff2_const = 0;
 
-<<<<<<< HEAD
-  ModelPtr solver = createModel(GetParam());
-  vector<Var> vars;
-=======
-  ModelPtr solver = createModel();
-  VarVector vars;
->>>>>>> 43f0850a
+  ModelPtr solver = createModel(GetParam());
+  VarVector vars;
   vars.push_back(solver->addVar("v1"));
   vars.push_back(solver->addVar("v2"));
 
@@ -214,13 +194,8 @@
   const double aff1_const = -3;
   const double aff2_const = -5;
 
-<<<<<<< HEAD
-  ModelPtr solver = createModel(GetParam());
-  vector<Var> vars;
-=======
-  ModelPtr solver = createModel();
-  VarVector vars;
->>>>>>> 43f0850a
+  ModelPtr solver = createModel(GetParam());
+  VarVector vars;
   vars.push_back(solver->addVar("v1"));
   vars.push_back(solver->addVar("v2"));
 
