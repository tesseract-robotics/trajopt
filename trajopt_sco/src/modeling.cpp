--- conflicted
+++ resolved
@@ -21,6 +21,7 @@
   AffExpr hinge_cost = exprMult(AffExpr(hinge), coeff);
   exprInc(quad_, hinge_cost);
 }
+
 void ConvexObjective::addAbs(const AffExpr& affexpr, double coeff)
 {
   Var neg = model_->addVar("neg", 0, INFINITY);
@@ -39,21 +40,25 @@
   affeq.coeffs.push_back(-1);
   eqs_.push_back(affeq);
 }
+
 void ConvexObjective::addHinges(const AffExprVector& ev)
 {
   for (size_t i = 0; i < ev.size(); ++i)
     addHinge(ev[i], 1);
 }
+
 void ConvexObjective::addL1Norm(const AffExprVector& ev)
 {
   for (size_t i = 0; i < ev.size(); ++i)
     addAbs(ev[i], 1);
 }
+
 void ConvexObjective::addL2Norm(const AffExprVector& ev)
 {
   for (size_t i = 0; i < ev.size(); ++i)
     exprInc(quad_, exprSquare(ev[i]));
 }
+
 void ConvexObjective::addMax(const AffExprVector& ev)
 {
   Var m = model_->addVar("max", -INFINITY, INFINITY);
@@ -63,6 +68,7 @@
     exprDec(ineqs_.back(), m);
   }
 }
+
 void ConvexObjective::addConstraintsToModel()
 {
   cnts_.reserve(eqs_.size() + ineqs_.size());
@@ -75,13 +81,13 @@
     cnts_.push_back(model_->addIneqCnt(aff, ""));
   }
 }
+
 void ConvexObjective::removeFromModel()
 {
   model_->removeCnts(cnts_);
   model_->removeVars(vars_);
   model_ = NULL;
 }
-double ConvexObjective::value(const DblVec& x) { return quad_.value(x); }
 ConvexObjective::~ConvexObjective()
 {
   if (inModel())
@@ -102,6 +108,7 @@
     cnts_.push_back(model_->addIneqCnt(aff, ""));
   }
 }
+
 void ConvexConstraints::removeFromModel()
 {
   model_->removeCnts(cnts_);
@@ -125,6 +132,7 @@
     removeFromModel();
 }
 
+double ConvexObjective::value(const DblVec& x) { return quad_.value(x); }
 DblVec Constraint::violations(const DblVec& x)
 {
   DblVec val = value(x);
@@ -143,17 +151,16 @@
 
   return out;
 }
+
 double Constraint::violation(const DblVec& x) { return vecSum(violations(x)); }
-<<<<<<< HEAD
+
 OptProb::OptProb(ConvexSolver convex_solver) : model_(createModel(convex_solver)) {}
-=======
-
-OptProb::OptProb() : model_(createModel()) {}
->>>>>>> 73848160
+
 VarVector OptProb::createVariables(const std::vector<std::string>& var_names)
 {
   return createVariables(var_names, DblVec(var_names.size(), -INFINITY), DblVec(var_names.size(), INFINITY));
 }
+
 VarVector OptProb::createVariables(const std::vector<std::string>& var_names, const DblVec& lb, const DblVec& ub)
 {
   size_t n_add = var_names.size(), n_cur = vars_.size();
@@ -171,16 +178,19 @@
   model_->update();
   return VarVector(vars_.end() - n_add, vars_.end());
 }
+
 void OptProb::setLowerBounds(const DblVec& lb)
 {
   assert(lb.size() == vars_.size());
   lower_bounds_ = lb;
 }
+
 void OptProb::setUpperBounds(const DblVec& ub)
 {
   assert(ub.size() == vars_.size());
   upper_bounds_ = ub;
 }
+
 void OptProb::setLowerBounds(const DblVec& lb, const VarVector& vars) { setVec(lower_bounds_, vars, lb); }
 void OptProb::setUpperBounds(const DblVec& ub, const VarVector &vars) { setVec(upper_bounds_, vars, ub); }
 void OptProb::addCost(CostPtr cost) { costs_.push_back(cost); }
@@ -191,16 +201,19 @@
   else
     addIneqConstraint(cnt);
 }
+
 void OptProb::addEqConstraint(ConstraintPtr cnt)
 {
   assert(cnt->type() == EQ);
   eqcnts_.push_back(cnt);
 }
+
 void OptProb::addIneqConstraint(ConstraintPtr cnt)
 {
   assert(cnt->type() == INEQ);
   ineqcnts_.push_back(cnt);
 }
+
 std::vector<ConstraintPtr> OptProb::getConstraints() const
 {
   std::vector<ConstraintPtr> out;
@@ -209,6 +222,7 @@
   out.insert(out.end(), ineqcnts_.begin(), ineqcnts_.end());
   return out;
 }
+
 void OptProb::addLinearConstraint(const AffExpr& expr, ConstraintType type)
 {
   if (type == EQ)
@@ -225,6 +239,7 @@
     center[i] = (lower_bounds_[i] + upper_bounds_[i]) / 2;
   return getClosestFeasiblePoint(center);
 }
+
 DblVec OptProb::getClosestFeasiblePoint(const DblVec& x)
 {
   LOG_DEBUG("getClosestFeasiblePoint");
