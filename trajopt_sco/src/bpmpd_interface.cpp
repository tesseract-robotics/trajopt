--- conflicted
+++ resolved
@@ -146,17 +146,11 @@
 
 namespace sco
 {
-<<<<<<< HEAD
 double BPMPD_BIG = 1e+30;
 
-extern void simplify2(vector<int>& inds, vector<double>& vals);
-extern vector<int> vars2inds(const vector<Var>& vars);
-extern vector<int> cnts2inds(const vector<Cnt>& cnts);
-=======
 extern void simplify2(IntVec& inds, DblVec& vals);
 extern IntVec vars2inds(const VarVector& vars);
 extern IntVec cnts2inds(const CntVector& cnts);
->>>>>>> 43f0850a
 
 ModelPtr createBPMPDModel()
 {
